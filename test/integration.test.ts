import { Launcher, LaunchConfig, ServiceStatus, Api } from '../src';

import * as http from 'http';
import * as tmp from 'tmp-promise';
import * as path from 'path';

import * as jormungandr from '../src/jormungandr';
import * as byron from '../src/byron';
import { makeRequest } from './utils';
import { createWriteStream } from 'fs';
import { stat } from 'fs-extra';
import { FileResult } from 'tmp-promise';

// increase time available for tests to run
const longTestTimeoutMs = 15000;

describe('Starting cardano-wallet (and its node)', () => {
  const setupTestLauncher = async (
    config: (stateDir: string) => LaunchConfig
  ) => {
    const stateDir = (
      await tmp.dir({
        unsafeCleanup: true,
        prefix: 'launcher-integration-test',
      })
    ).path;
    const launcher = new Launcher(config(stateDir));

    expect(launcher).toBeTruthy();

    launcher.walletService.events.on(
      'statusChanged',
      (status: ServiceStatus) => {
        console.log('wallet service status changed ' + ServiceStatus[status]);
      }
    );

    launcher.nodeService.events.on('statusChanged', (status: ServiceStatus) => {
      console.log('node service status changed ' + ServiceStatus[status]);
    });

    launcher.walletBackend.events.on('ready', (api: Api) => {
      console.log('ready event ', api);
    });

    return launcher;
  };

  const launcherTest = async (config: (stateDir: string) => LaunchConfig) => {
    const launcher = await setupTestLauncher(config);
    const api = await launcher.start();
    const walletProc = launcher.walletService.getProcess();
    const nodeProc = launcher.nodeService.getProcess();

    expect(walletProc).toHaveProperty('pid');
    expect(nodeProc).toHaveProperty('pid');

    const info: any = await new Promise((resolve, reject) => {
      console.log('running req');
      const req = http.request(makeRequest(api, 'network/information'), res => {
        res.setEncoding('utf8');
        res.on('data', d => resolve(JSON.parse(d)));
      });
      req.on('error', (e: any) => {
        console.error(`problem with request: ${e.message}`);
        reject(e);
      });
      req.end();
    });

    console.log('info is ', info);

    expect(info.node_tip).toBeTruthy();

    await launcher.stop(5);

    console.log('stopped');
  };

  it(
    'cardano-wallet-jormungandr responds to requests',
    () =>
      launcherTest(stateDir => {
        return {
          stateDir,
          networkName: 'self',
          nodeConfig: {
            kind: 'jormungandr',
            configurationDir: path.join('test', 'data', 'jormungandr'),
            network: jormungandr.networks.self,
          },
        };
      }),
    longTestTimeoutMs
  );
  it(
    'cardano-wallet-byron responds to requests',
    () =>
      launcherTest(stateDir => {
        return {
          stateDir,
          networkName: 'mainnet',
          nodeConfig: {
            kind: 'byron',
            configurationDir: '' + process.env.BYRON_CONFIGS,
            network: byron.networks.mainnet,
          },
        };
      }),
    longTestTimeoutMs
  );

  it('emits one and only one exit event', async () => {
    const launcher = await setupTestLauncher(stateDir => {
      return {
        stateDir,
        networkName: 'self',
        nodeConfig: {
          kind: 'jormungandr',
          configurationDir: path.join('test', 'data', 'jormungandr'),
          network: jormungandr.networks.self,
        },
      };
    });

    const events = [];
    launcher.walletBackend.events.on('exit', st => events.push(st));

    await launcher.start();
    await Promise.all([launcher.stop(), launcher.stop(), launcher.stop()]);
    await launcher.stop();

    expect(events.length).toBe(1);
  });

  // fixme: this test needs to be the last one -- or else it breaks
  // the other tests.
  it('handles case where node fails to start', async () => {
    const launcher = await setupTestLauncher(stateDir => {
      return {
        stateDir,
        networkName: 'self',
        nodeConfig: {
          kind: 'jormungandr',
          configurationDir: path.join('test', 'data', 'jormungandr'),
          network: jormungandr.networks.self,
          extraArgs: ['--yolo'], // not a jormungandr arg
        },
      };
    });
    await expect(launcher.start()).rejects.toThrow(
      [
        'cardano-wallet-jormungandr exited with status 0',
        'jormungandr exited with status 1',
      ].join('\n')
    );
  });
<<<<<<< HEAD

  // cardano-wallet-byron is still wip
  xit(
    'cardano-wallet-byron responds to requests',
    () =>
      launcherTest(stateDir => {
        return {
          stateDir,
          networkName: 'mainnet',
          nodeConfig: {
            kind: 'byron',
            configurationDir: '' + process.env.BYRON_CONFIGS,
            network: byron.networks.mainnet,
          },
        };
      }),
    longTestTimeoutMs
  );

  describe('Child process logging support', () => {
    let logFile: FileResult;

    beforeEach(async () => {
      logFile = await tmp.file()
    });

    afterEach(() => {
      logFile.cleanup()
    });

    it('Accepts a WriteStream, and pipes the child process stdout and stderr streams', async () => {
      const childProcessLogWriteStream = createWriteStream(logFile.path, { fd: logFile.fd });
      const launcher = new Launcher({
        stateDir:(
          await tmp.dir({
            unsafeCleanup: true,
            prefix: 'launcher-integration-test-2',
          })
        ).path,
        networkName: 'self',
        nodeConfig: {
          kind: 'jormungandr',
          configurationDir: path.join('test', 'data', 'jormungandr'),
          network: jormungandr.networks.self,
        },
        childProcessLogWriteStream
      });
      await launcher.start();
      const logFileStats = await stat(logFile.path);
      expect(logFileStats.size > 0);
      await launcher.stop();
    })
  })
=======
>>>>>>> 69d34d75
});<|MERGE_RESOLUTION|>--- conflicted
+++ resolved
@@ -132,49 +132,7 @@
 
     expect(events.length).toBe(1);
   });
-
-  // fixme: this test needs to be the last one -- or else it breaks
-  // the other tests.
-  it('handles case where node fails to start', async () => {
-    const launcher = await setupTestLauncher(stateDir => {
-      return {
-        stateDir,
-        networkName: 'self',
-        nodeConfig: {
-          kind: 'jormungandr',
-          configurationDir: path.join('test', 'data', 'jormungandr'),
-          network: jormungandr.networks.self,
-          extraArgs: ['--yolo'], // not a jormungandr arg
-        },
-      };
-    });
-    await expect(launcher.start()).rejects.toThrow(
-      [
-        'cardano-wallet-jormungandr exited with status 0',
-        'jormungandr exited with status 1',
-      ].join('\n')
-    );
-  });
-<<<<<<< HEAD
-
-  // cardano-wallet-byron is still wip
-  xit(
-    'cardano-wallet-byron responds to requests',
-    () =>
-      launcherTest(stateDir => {
-        return {
-          stateDir,
-          networkName: 'mainnet',
-          nodeConfig: {
-            kind: 'byron',
-            configurationDir: '' + process.env.BYRON_CONFIGS,
-            network: byron.networks.mainnet,
-          },
-        };
-      }),
-    longTestTimeoutMs
-  );
-
+  
   describe('Child process logging support', () => {
     let logFile: FileResult;
 
@@ -209,6 +167,27 @@
       await launcher.stop();
     })
   })
-=======
->>>>>>> 69d34d75
+
+  // fixme: this test needs to be the last one -- or else it breaks
+  // the other tests.
+  it('handles case where node fails to start', async () => {
+    const launcher = await setupTestLauncher(stateDir => {
+      return {
+        stateDir,
+        networkName: 'self',
+        nodeConfig: {
+          kind: 'jormungandr',
+          configurationDir: path.join('test', 'data', 'jormungandr'),
+          network: jormungandr.networks.self,
+          extraArgs: ['--yolo'], // not a jormungandr arg
+        },
+      };
+    });
+    await expect(launcher.start()).rejects.toThrow(
+      [
+        'cardano-wallet-jormungandr exited with status 0',
+        'jormungandr exited with status 1',
+      ].join('\n')
+    );
+  });
 });