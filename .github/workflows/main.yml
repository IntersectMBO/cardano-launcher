name: CI

on:
  pull_request:
  push:
    branches: [ "master" ]
    tags: [ "*.*.*" ]
  release:
    types:
      # Could maybe use "created" type here instead.
      - published
  workflow_dispatch:

jobs:
  linux:
    name: Linux
    runs-on: ubuntu-20.04
    if: "${{ !github.event.release }}"
    steps:
    - name: '📥 Checkout Code'
      uses: actions/checkout@v2.3.4
    - name: '❄ Install Nix'
      uses: cachix/install-nix-action@v14.1
      with:
        nix_path: nixpkgs=channel:nixos-21.05
        extra_nix_config: |
          trusted-public-keys = hydra.iohk.io:f/Ea+s+dFdN+3Y/G+FDgSq+a5NEWhJGzdjvKNGv0/EQ= cache.nixos.org-1:6NCHdD59X431o0gWypbMrAURkbJ16ZPMQFGspcDShjY=
          substituters = https://hydra.iohk.io https://cache.nixos.org/

    - name: '☃ Install nix-shell dependencies'
      run: 'nix-shell --pure --run "node --version"'
    - name: '🤓 Install NPM dependencies'
      run: 'nix-shell --pure --run "npm ci"'
    - name: '🧱 Build'
      id: build
      run: 'nix-shell --pure --run "npm run build"'
    - name: '🕶 Lint'
      id: lint
      if: "${{ !startsWith(github.ref, 'refs/tags/') && (success() || failure()) }}"
      run: 'nix-shell --pure --run "npm run lint"'
    - name: '🔨 Tests'
      id: tests
      if: "${{ !startsWith(github.ref, 'refs/tags/') && (success() || failure()) }}"
      run: 'nix-shell --pure --run "npm run test -- --collect-coverage"'

    - name: '📘 Docs'
      id: docs
      if: 'success() || failure()'
      run: 'nix-shell --pure --run "npm run typedoc"'

    - name: '📘 Prepare Documentation'
      if: "${{ startsWith(github.ref, 'refs/tags/') || github.ref == 'refs/heads/master' }}"
      run: './scripts/update-gh-pages.sh "$GITHUB_REF"'
    - name: '📤 Publish Documentation'
      if: ${{ startsWith(github.ref, 'refs/tags/') || github.ref == 'refs/heads/master' }}
      uses: peaceiris/actions-gh-pages@v3.8.0
      with:
        github_token: ${{ secrets.GITHUB_TOKEN }}
        publish_dir: site
        enable_jekyll: false
        keep_files: true
        user_name: 'William King Noel Bot'
        user_email: 'adrestia@iohk.io'

    - name: '📦 NPM Package Publish Dry Run'
      if: ${{ startsWith(github.ref, 'refs/tags/') || github.ref == 'refs/heads/master' }}
      run: |
        tag="${GITHUB_REF/refs\/tags\//}"
        package_version="$(jq .version package.json)"
        echo "tag=$tag package_version=$package_version"
        nix-shell --pure --run "npm publish . --dry-run"

  windows:
    name: Windows - Tests only
    if: ${{ github.event.pull_request || github.ref == 'refs/heads/master' }}
    runs-on: windows-2016
    steps:
      - name: 'Checkout Code'
        uses: actions/checkout@v2.3.4

      - name: 'Configure cardano-wallet source'
        shell: powershell
        run: |
          $sources = (Get-Content "nix/sources.json" -Raw) | ConvertFrom-Json | Select -expand "cardano-wallet" | Select owner, repo, rev
          Write-Output $sources
          echo "REPO_OWNER=$($sources.owner)" >> $Env:GITHUB_ENV
          echo "REPO_NAME=$($sources.repo)" >> $Env:GITHUB_ENV
          echo "COMMIT=$($sources.rev)" >> $Env:GITHUB_ENV

      - name: 'Wait for Hydra build'
        uses: rvl/hydra-build-products-action@master
        id: hydra
        with:
          hydra: 'https://hydra.iohk.io'
          jobs: 'cardano-wallet-win64'
        timeout-minutes: 45

      - name: 'Fetch cardano-wallet'
        shell: powershell
        run: |
          echo "Build product URLs: ${{ steps.hydra.outputs.buildProducts }}"
          "${{ steps.hydra.outputs.buildProducts }}".Split(" ") | ForEach {
            $url = $_
            $output = $url.Split("/")[-1]
            Invoke-WebRequest -Uri $url -OutFile $output
          }
          Expand-Archive -Force -Path "cardano-wallet-v20*win64.zip" -DestinationPath .
          Expand-Archive -Force -Path "cardano-wallet-*-deployments.zip" -DestinationPath deployments
          Get-ChildItem
          echo "CARDANO_NODE_CONFIGS=$Env:GITHUB_WORKSPACE\deployments" >> $Env:GITHUB_ENV

      - name: 'Setup nodejs'
        uses: actions/setup-node@v2
        with:
<<<<<<< HEAD
          node-version: 16
      - run: 'npm install'
=======
          node-version: '12.x'

      - run: 'npm ci'
>>>>>>> 6507cedb
      - run: 'npm test unit'
        timeout-minutes: 5
        if: '${{ success() || failure() }}'
      - run: 'npm test integration'
        timeout-minutes: 5
        if: '${{ success() || failure() }}'
      - run: npm test cli
        timeout-minutes: 5
        if: '${{ success() || failure() }}'

  publish-npm-package:
    name: 'Publish NPM Package'
    if: '${{ github.event.release || github.event.workflow_dispatch }}'
    runs-on: ubuntu-20.04
    steps:
      - uses: actions/checkout@v2.3.4
      - uses: actions/setup-node@v2
        with:
<<<<<<< HEAD
          node-version: 16
          registry-url: https://registry.npmjs.org/
      - run: npm install --ci --logevel=error
      - run: npm publish
=======
          node-version: '12.x'
          registry-url: 'https://registry.npmjs.org'
      - run: npm ci
      - run: npm run build
      # Publish to npm
      - run: npm publish --access public
>>>>>>> 6507cedb
        env:
          NODE_AUTH_TOKEN: ${{secrets.NPM_TOKEN}}<|MERGE_RESOLUTION|>--- conflicted
+++ resolved
@@ -112,14 +112,9 @@
       - name: 'Setup nodejs'
         uses: actions/setup-node@v2
         with:
-<<<<<<< HEAD
-          node-version: 16
-      - run: 'npm install'
-=======
-          node-version: '12.x'
+          node-version: '16.x'
 
       - run: 'npm ci'
->>>>>>> 6507cedb
       - run: 'npm test unit'
         timeout-minutes: 5
         if: '${{ success() || failure() }}'
@@ -132,24 +127,17 @@
 
   publish-npm-package:
     name: 'Publish NPM Package'
-    if: '${{ github.event.release || github.event.workflow_dispatch }}'
+    if: ${{ github.event.release }}
     runs-on: ubuntu-20.04
     steps:
       - uses: actions/checkout@v2.3.4
-      - uses: actions/setup-node@v2
+      - uses: actions/setup-node@v1
         with:
-<<<<<<< HEAD
-          node-version: 16
-          registry-url: https://registry.npmjs.org/
-      - run: npm install --ci --logevel=error
-      - run: npm publish
-=======
-          node-version: '12.x'
+          node-version: '16.x'
           registry-url: 'https://registry.npmjs.org'
       - run: npm ci
       - run: npm run build
       # Publish to npm
       - run: npm publish --access public
->>>>>>> 6507cedb
         env:
           NODE_AUTH_TOKEN: ${{secrets.NPM_TOKEN}}