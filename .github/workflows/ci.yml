--- conflicted
+++ resolved
@@ -39,13 +39,8 @@
           Invoke-WebRequest -Uri $url -OutFile $output
           Expand-Archive -Force -LiteralPath $output -DestinationPath byron_configs
           Get-ChildItem
-<<<<<<< HEAD
+          echo "::set-env name=BYRON_CONFIGS::$Env:GITHUB_WORKSPACE\byron_configs"
+        continue-on-error: true
       - run: npm install -g
       - run: npm test
-=======
-          echo "::set-env name=BYRON_CONFIGS::$Env:GITHUB_WORKSPACE\byron_configs"
-        continue-on-error: true
-      - run: npm install
-      - run: npm test
-        timeout-minutes: 15
->>>>>>> d5646b8d
+        timeout-minutes: 15